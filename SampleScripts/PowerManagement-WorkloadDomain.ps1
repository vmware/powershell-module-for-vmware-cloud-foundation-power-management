--- conflicted
+++ resolved
@@ -1,20 +1,3 @@
-<<<<<<< HEAD
-    <#
-        .SYNOPSIS
-        Connects to the specified SDDC Manager and shutdown/startup a VI Workload Domain
-
-        .DESCRIPTION
-        This script connects to the specified SDDC Manager and either shutdowns or startups a Virtual Infrastructure Workload Domain
-
-        .EXAMPLE
-        PowerManagement-WorkloadDomain.ps1 -server sfo-vcf01.sfo.rainpole.io -user administrator@vsphere.local -pass VMw@re1! -sddcDomain sfo-w01 -powerState Shutdown
-        Initiates a shutdown of the Virtual Infrastructure Workload Domain 'sfo-w01'
-
-        .EXAMPLE
-        PowerManagement-WorkloadDomain.ps1 -server sfo-vcf01.sfo.rainpole.io -user administrator@vsphere.local -pass VMw@re1! -sddcDomain sfo-w01 -powerState Startup
-        Initiates the startup of the Virtual Infrastructure Workload Domain 'sfo-w01'
-    #>
-=======
 <#
     .NOTES
     ===============================================================================================================
@@ -44,7 +27,7 @@
     PowerManagement-WorkloadDomain.ps1 -server sfo-vcf01.sfo.rainpole.io -user administrator@vsphere.local -pass VMw@re1! -sddcDomain sfo-w01 -powerState Startup
     Initiaites the startup of the Virual Infrastructure Workload Domain 'sfo-w01'
 #>
->>>>>>> 6520d217
+
 
 Param (
         [Parameter (Mandatory = $true)] [ValidateNotNullOrEmpty()] [String]$server,
